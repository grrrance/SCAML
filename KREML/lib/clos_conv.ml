open Base
open Ast
open Cc_ast
open Counter

let gen_var = gen_var "cc"

let simplify program =
  let rec uncurry acc = function
    | EAbs (arg, body) -> uncurry (arg :: acc) body
    | expr -> CAbs (List.rev acc, decompose_letin_expr expr)
  and decompose_letin_expr = function
    | EIdentifier x -> CIdentifier x
    | ELiteral x -> CLiteral x
    | EUnaryOp (op, body) -> CUnaryOp (op, decompose_letin_expr body)
    | EBinaryOp (op, l, r) ->
      CBinaryOp (op, decompose_letin_expr l, decompose_letin_expr r)
    | EIfThenElse (c, t, e) ->
      CIfThenElse (decompose_letin_expr c, decompose_letin_expr t, decompose_letin_expr e)
    | EApp (l, r) -> CApp (decompose_letin_expr l, decompose_letin_expr r)
    | EAbs (arg, body) -> uncurry [ arg ] body
    | ELetIn (bindings, body) ->
      List.fold_right
        bindings
        ~f:(fun b1 b2 -> CLetIn (decompose_letin_bind b1, b2))
        ~init:(decompose_letin_expr body)
  and decompose_letin_bind = function
    | BVal (name, body) -> CVal (name, decompose_letin_expr body)
    | BFun (name, args, body) -> CFun (name, args, decompose_letin_expr body)
  in
  List.map program ~f:decompose_letin_bind
;;

let rec free_vars = function
  | CIdentifier var -> Set.singleton (module String) var
  | CUnaryOp (_, body) -> free_vars body
  | CBinaryOp (_, left, right) | CApp (left, right) ->
    Set.union (free_vars left) (free_vars right)
  | CIfThenElse (cond, if_true, if_false) ->
    Set.union_list
      (module String)
      [ free_vars cond; free_vars if_true; free_vars if_false ]
  | _ -> Set.empty (module String)
;;

let create_closure closed_args args body =
  let name = gen_var () in
  CFun (name, List.append closed_args args, body)
;;

let apply_closure closure args =
  let id =
    match closure with
    | CFun (varname, _, _) | CVal (varname, _) -> varname
  in
  List.fold_left args ~f:(fun l r -> CApp (l, CIdentifier r)) ~init:(CIdentifier id)
;;

let get_function_names env =
  let get_name = function
    | CFun (varname, _, _) | CVal (varname, _) -> varname
  in
  Set.of_list (module String) (List.map env ~f:get_name)
;;

let replace_id_by_expr where id expr =
  match where with
  | CIdentifier x when id == x -> expr
  | e -> e
;;

let rec clos_conv env parent_scope = function
  | CIdentifier x -> CIdentifier x, env
  | CLiteral x -> CLiteral x, env
  | CUnaryOp (op, body) ->
    let cc_body, env' = clos_conv env parent_scope body in
    CUnaryOp (op, cc_body), env'
  | CBinaryOp (op, left, right) ->
    let cc_left, env' = clos_conv env parent_scope left in
    let cc_right, env'' = clos_conv env' parent_scope right in
    CBinaryOp (op, cc_left, cc_right), env''
  | CIfThenElse (cond, if_true, if_false) ->
    let cc_cond, env' = clos_conv env parent_scope cond in
    let cc_if_true, env'' = clos_conv env' parent_scope if_true in
    let cc_if_false, env''' = clos_conv env'' parent_scope if_false in
    CIfThenElse (cc_cond, cc_if_true, cc_if_false), env'''
  | CApp (left, right) ->
    let cc_left, env' = clos_conv env parent_scope left in
    let cc_right, env'' = clos_conv env' parent_scope right in
    CApp (cc_left, cc_right), env''
  | CAbs (args, body) ->
    let cc_body, env' = clos_conv env parent_scope body in
    let closed_args = Set.diff (free_vars cc_body) (get_function_names env') in
    let cc_abs, env'' =
      match Set.to_list closed_args with
      | [] -> CAbs (args, cc_body), env'
      | closed_args ->
        let closure = create_closure closed_args args cc_body in
        apply_closure closure closed_args, closure :: env'
    in
    cc_abs, env''
  | CLetIn (binding, letin_body) ->
    (match binding with
     | CVal (id, body) ->
       let cc_body, env' = clos_conv env parent_scope body in
       let closed_args =
         Set.diff
           (free_vars cc_body)
           (Set.union
              (Set.of_list (module String) parent_scope)
              (get_function_names env'))
       in
       (match Set.to_list closed_args with
        | [] ->
          let cc_letin_body, env'' = clos_conv env' (id :: parent_scope) letin_body in
          CLetIn (CVal (id, cc_body), cc_letin_body), env''
        | closed_args ->
          let closure = create_closure closed_args [] cc_body in
          let applied_closure = apply_closure closure closed_args in
          let cc_body = replace_id_by_expr cc_body id applied_closure in
          let cc_letin_body, env'' =
            clos_conv (closure :: env') (id :: parent_scope) letin_body
          in
          let cc_letin_body = replace_id_by_expr cc_letin_body id applied_closure in
          CLetIn (CFun (id, closed_args, cc_body), cc_letin_body), env'')
     | CFun (id, args, body) ->
       let cc_body, env' = clos_conv env parent_scope body in
       let closed_args =
         Set.diff
           (free_vars cc_body)
           (Set.union
              (Set.of_list (module String) parent_scope)
              (Set.add (get_function_names env') id))
       in
       (match Set.to_list closed_args with
        | [] ->
          let cc_letin_body, env'' = clos_conv env' (id :: parent_scope) letin_body in
          CLetIn (CFun (id, args, cc_body), cc_letin_body), env''
        | closed_args ->
          let closure = create_closure closed_args args cc_body in
          let applied_closure = apply_closure closure closed_args in
          let cc_body = replace_id_by_expr cc_body id applied_closure in
          let cc_letin_body, env'' =
            clos_conv (closure :: env') (id :: parent_scope) letin_body
          in
          let cc_letin_body = replace_id_by_expr cc_letin_body id applied_closure in
          CLetIn (CFun (id, List.append closed_args args, cc_body), cc_letin_body), env''))
;;

let get_name = function
  | CVal (id, _) | CFun (id, _, _) -> id
;;

<<<<<<< HEAD
   fun cc_1 g w = g w
   fun g x y z = cc_1 g
   val res = let fun f x y = g 1
   in f end
*)


(*
   let%test _ =
  let ast =
    [ BVal
        ( "x"
        , EIfThenElse
            ( EBinaryOp (GtOrEq, EIdentifier "y", ELiteral (LInt 4))
            , EAbs ("z", EBinaryOp (Add, EIdentifier "z", ELiteral (LInt 1)))
            , EIdentifier "f" ) )
    ]
  in
  let cc =
    [ CVal
        ( "x"
        , CIfThenElse
            ( CBinaryOp (GtOrEq, CIdentifier "y", CLiteral (LInt 4))
            , CAbs ([ "z" ], CBinaryOp (Add, CIdentifier "z", CLiteral (LInt 1)))
            , CIdentifier "f" ) )
    ]
  in
  compare (сс_program ast) сс
;;

let%test _ =
  let ast =
    [ BVal ("y", ELetIn ([ BVal ("x", ELiteral (LInt 5)) ], EIdentifier "x")) ]
  in
  let cc = [ CVal ("y", CLetIn (CVal ("x", CLiteral (LInt 5)), CIdentifier "x")) ] in
  compare (сс_program ast) сс
;;

6.

let%test _ =
  let ast =
    [ BVal
        ( "x"
        , EIfThenElse
            ( EBinaryOp (LtOrEq, EIdentifier "y", ELiteral (LInt 4))
            , EAbs ("z", EBinaryOp (Add, EIdentifier "z", ELiteral (LInt 1)))
            , EIdentifier "f" ) )
    ]
  in
  let cc =
    [ CVal
        ( "x"
        , CIfThenElse
            ( CBinaryOp (LtOrEq, CIdentifier "y", CLiteral (LInt 4))
            , CAbs ([ "z" ], CBinaryOp (Add, CIdentifier "z", CLiteral (LInt 1)))
            , CIdentifier "f" ) )
    ]
  in
  compare (сс_program ast) сс
;;

10.

let%test _ =
  let ast =
    [ BVal
        ( "x"
        , EBinaryOp
            (And, EBinaryOp (Or, EIdentifier "a", EIdentifier "b"), EIdentifier "c") )
    ]
  in
  let cc =
    [ CVal
        ( "x"
        , CBinaryOp
            (And, CBinaryOp (Or, CIdentifier "a", CIdentifier "b"), CIdentifier "c") )
    ]
  in
  compare (сс_program ast) сс
;;

let%test _ =
  let ast =
    [ BVal ("x", EApp (EApp (EIdentifier "f", EIdentifier "a"), EIdentifier "b")) ]
  in
  let cc =
    [ CVal ("x", CApp (CApp (CIdentifier "f", CIdentifier "a"), CIdentifier "b")) ]
  in
  compare (сс_program ast) сс
;;

let%test _ =
  let ast =
    [ BVal
        ( "x"
        , EIfThenElse
            ( EUnaryOp (Not, EBinaryOp (Eq, EIdentifier "a", EIdentifier "b"))
            , EIdentifier "c"
            , EIdentifier "d" ) )
    ]
  in
  let cc =
    [ CVal
        ( "x"
        , CIfThenElse
            ( CUnaryOp (Not, CBinaryOp (Eq, CIdentifier "a", CIdentifier "b"))
            , CIdentifier "c"
            , CIdentifier "d" ) )
    ]
  in
  compare (сс_program ast) сс
;;



(*   
 fun fac n =
      let fun fack n k =
        if n <= 1 then k 1
        else fack (n-1) (fn m => k (m * n))
      in
        fack n (fn x => x)
      end

    -> cc ->

    fun fac n =
      let fun fack1 k n m = k (m * n) 
      in
      let fun fack n k =
        if n <= 1 then k 1
        else fack (n-1) (fack1 k n)
      in
        fack n (fn x => x)
      end
      end
*)
let%test _ = 
let ast = 
  [
    BFun(
      "fac",
      ["n"],
      ELetIn(
        [
          BFun(
            "fack",
            ["n"; "k"],
            EIfThenElse(
              EBinaryOp(LtOrEq, EIdentifier("n"), ELiteral(LInt(1))),
              EApp(EIdentifier("k"), ELiteral(LInt(1))),
              EApp(
                EApp(
                  EIdentifier("fack"),
                  EBinaryOp(Sub, EIdentifier("n"), ELiteral(LInt(1)))
                ),
                EAbs(
                  "m",
                  EApp(EIdentifier("k"),
                    EBinaryOp(Mult, EIdentifier("m"), EIdentifier("n"))
                  )
                )
              )
            )
          )
        ],
        EApp(EIdentifier("fack"),
          EApp (EIdentifier "n", EAbs ("x", EIdentifier "x"))
        )
      )
    )] in
let cc =   [ CFun
( "fac"
, [ "n" ]
, CLetIn
    ( CFun
        ( "fack1"
        , [ "k"; "n"; "m" ]
        , CApp
            (CIdentifier "k", CBinaryOp (Mult, CIdentifier "m", CIdentifier "n"))
        )
    , CLetIn
        ( CFun
            ( "fack"
            , [ "n"; "k" ]
            , CIfThenElse
                ( CBinaryOp (LtOrEq, CIdentifier "n", CLiteral (LInt 1))
                , CApp (CIdentifier "k", CLiteral (LInt 1))
                , CApp
                    ( CApp
                        ( CIdentifier "fack"
                        , CBinaryOp (Sub, CIdentifier "n", CLiteral (LInt 1)) )
                    , CApp
                        ( CApp (CIdentifier "fack1", CIdentifier "k")
                        , CIdentifier "n" ) ) ) )
        , CApp
            ( CApp (CIdentifier "fack", CIdentifier "n")
            , CAbs ([ "x" ], CIdentifier "x") ) ) ) )
]
in compare (сс_program ast) сс

*)
=======
let cc_program program =
  let rec helper acc parent_scope = function
    | [] -> acc
    | CVal (id, body) :: tl ->
      let cc_body, env = clos_conv [] parent_scope body in
      helper
        (CVal (id, List.fold_right env ~f:(fun l r -> CLetIn (l, r)) ~init:cc_body) :: acc)
        (id :: parent_scope)
        tl
    | CFun (id, args, body) :: tl ->
      let cc_body, env = clos_conv [] (id :: parent_scope) body in
      helper
        (CFun (id, args, List.fold_right env ~f:(fun l r -> CLetIn (l, r)) ~init:cc_body)
         :: acc)
        (id :: parent_scope)
        tl
  in
  List.rev (helper [] [] (simplify program))
;;
>>>>>>> 5b01472f
<|MERGE_RESOLUTION|>--- conflicted
+++ resolved
@@ -151,13 +151,25 @@
   | CVal (id, _) | CFun (id, _, _) -> id
 ;;
 
-<<<<<<< HEAD
-   fun cc_1 g w = g w
-   fun g x y z = cc_1 g
-   val res = let fun f x y = g 1
-   in f end
-*)
-
+let cc_program program =
+  let rec helper acc parent_scope = function
+    | [] -> acc
+    | CVal (id, body) :: tl ->
+      let cc_body, env = clos_conv [] parent_scope body in
+      helper
+        (CVal (id, List.fold_right env ~f:(fun l r -> CLetIn (l, r)) ~init:cc_body) :: acc)
+        (id :: parent_scope)
+        tl
+    | CFun (id, args, body) :: tl ->
+      let cc_body, env = clos_conv [] (id :: parent_scope) body in
+      helper
+        (CFun (id, args, List.fold_right env ~f:(fun l r -> CLetIn (l, r)) ~init:cc_body)
+         :: acc)
+        (id :: parent_scope)
+        tl
+  in
+  List.rev (helper [] [] (simplify program))
+;;
 
 (*
    let%test _ =
@@ -354,25 +366,4 @@
 ]
 in compare (сс_program ast) сс
 
-*)
-=======
-let cc_program program =
-  let rec helper acc parent_scope = function
-    | [] -> acc
-    | CVal (id, body) :: tl ->
-      let cc_body, env = clos_conv [] parent_scope body in
-      helper
-        (CVal (id, List.fold_right env ~f:(fun l r -> CLetIn (l, r)) ~init:cc_body) :: acc)
-        (id :: parent_scope)
-        tl
-    | CFun (id, args, body) :: tl ->
-      let cc_body, env = clos_conv [] (id :: parent_scope) body in
-      helper
-        (CFun (id, args, List.fold_right env ~f:(fun l r -> CLetIn (l, r)) ~init:cc_body)
-         :: acc)
-        (id :: parent_scope)
-        tl
-  in
-  List.rev (helper [] [] (simplify program))
-;;
->>>>>>> 5b01472f
+*)