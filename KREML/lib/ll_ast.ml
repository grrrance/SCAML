open Ast

(** Simplified ast representation which is the result of lambda lifting stage.
<<<<<<< HEAD
    The difference with cc_expr is that there are no nested functions (fun in let-in expr) and anonymous functions *)

=======
    The difference with cc_expr is that there are no nested and anonymous functions *)
>>>>>>> 6ce87cf8

type ll_expr =
  | LLiteral of literal
  | LIdentifier of identifier
  | LUnaryOp of unary_op * ll_expr
  | LBinaryOp of binary_op * ll_expr * ll_expr
  | LApp of ll_expr * ll_expr
  | LIfThenElse of ll_expr * ll_expr * ll_expr
  | LLetIn of identifier * ll_expr * ll_expr
[@@deriving show { with_path = false }]

type ll_binding =
<<<<<<< HEAD
  | LVal of identifier * ll_expr (* val x = 88 *)
  | LFun of identifier * identifier list * ll_expr (* fun sqr x = x * x *)
=======
  | LVal of identifier * ll_expr
  | LFun of identifier * identifier list * ll_expr
>>>>>>> 6ce87cf8
[@@deriving show { with_path = false }]<|MERGE_RESOLUTION|>--- conflicted
+++ resolved
@@ -1,12 +1,7 @@
 open Ast
 
 (** Simplified ast representation which is the result of lambda lifting stage.
-<<<<<<< HEAD
-    The difference with cc_expr is that there are no nested functions (fun in let-in expr) and anonymous functions *)
-
-=======
-    The difference with cc_expr is that there are no nested and anonymous functions *)
->>>>>>> 6ce87cf8
+ The difference with cc_expr is that there are no nested and anonymous functions *)
 
 type ll_expr =
   | LLiteral of literal
@@ -19,11 +14,6 @@
 [@@deriving show { with_path = false }]
 
 type ll_binding =
-<<<<<<< HEAD
-  | LVal of identifier * ll_expr (* val x = 88 *)
-  | LFun of identifier * identifier list * ll_expr (* fun sqr x = x * x *)
-=======
   | LVal of identifier * ll_expr
   | LFun of identifier * identifier list * ll_expr
->>>>>>> 6ce87cf8
 [@@deriving show { with_path = false }]