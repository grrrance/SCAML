(library
 (name scaml_lib)
 (public_name SCAML.Lib)
<<<<<<< HEAD
 (modules Ast Parser Ty Inferencer Closure AstPrinter)
=======
 (modules
  Ast
  Parser
  Ty
  Inferencer
  Llast
  RestrictedAst
  Anf
  AnfPrinter
  Counter)
>>>>>>> d9bc75ff
 (libraries base angstrom)
 (instrumentation
  (backend bisect_ppx))
 (preprocess
  (pps ppx_expect ppx_deriving.show ppx_deriving.eq))
 (inline_tests))<|MERGE_RESOLUTION|>--- conflicted
+++ resolved
@@ -1,9 +1,6 @@
 (library
  (name scaml_lib)
  (public_name SCAML.Lib)
-<<<<<<< HEAD
- (modules Ast Parser Ty Inferencer Closure AstPrinter)
-=======
  (modules
   Ast
   Parser
@@ -13,8 +10,9 @@
   RestrictedAst
   Anf
   AnfPrinter
-  Counter)
->>>>>>> d9bc75ff
+  Counter
+  Closure
+  AstPrinter)
  (libraries base angstrom)
  (instrumentation
   (backend bisect_ppx))
